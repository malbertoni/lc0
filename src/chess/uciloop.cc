/*
  This file is part of Leela Chess Zero.
  Copyright (C) 2018 The LCZero Authors

  Leela Chess is free software: you can redistribute it and/or modify
  it under the terms of the GNU General Public License as published by
  the Free Software Foundation, either version 3 of the License, or
  (at your option) any later version.

  Leela Chess is distributed in the hope that it will be useful,
  but WITHOUT ANY WARRANTY; without even the implied warranty of
  MERCHANTABILITY or FITNESS FOR A PARTICULAR PURPOSE.  See the
  GNU General Public License for more details.

  You should have received a copy of the GNU General Public License
  along with Leela Chess.  If not, see <http://www.gnu.org/licenses/>.
*/

#include "uciloop.h"

#include <iomanip>
#include <iostream>
#include <mutex>
#include <sstream>
#include <string>
#include <unordered_map>
#include <unordered_set>
#include <utility>
#include "utils/exception.h"
#include "utils/string.h"

namespace lczero {

namespace {
const std::unordered_map<std::string, std::unordered_set<std::string>>
    kKnownCommands = {
        {{"uci"}, {}},
        {{"isready"}, {}},
        {{"setoption"}, {"context", "name", "value"}},
        {{"ucinewgame"}, {}},
        {{"position"}, {"fen", "startpos", "moves"}},
        {{"go"},
         {"infinite", "wtime", "btime", "winc", "binc", "movestogo", "depth",
          "nodes", "movetime", "searchmoves"}},
        {{"start"}, {}},
        {{"stop"}, {}},
        {{"quit"}, {}},
};

std::pair<std::string, std::unordered_map<std::string, std::string>>
ParseCommand(const std::string& line) {
  std::unordered_map<std::string, std::string> params;
  std::string* value = nullptr;

  std::istringstream iss(line);
  std::string token;
  iss >> token >> std::ws;

  // If empty line, return empty command.
  if (token.empty()) return {};

  auto command = kKnownCommands.find(token);
  if (command == kKnownCommands.end()) {
    throw Exception("Unknown command: " + line);
  }

  std::string whitespace;
  while (iss >> token) {
    auto iter = command->second.find(token);
    if (iter == command->second.end()) {
      if (!value) throw Exception("Unexpected token: " + token);
      *value += whitespace + token;
      whitespace = " ";
    } else {
      value = &params[token];
      iss >> std::ws;
      whitespace = "";
    }
  }
  return {command->first, params};
}

std::string GetOrEmpty(
    const std::unordered_map<std::string, std::string>& params,
    const std::string& key) {
  auto iter = params.find(key);
  if (iter == params.end()) return {};
  return iter->second;
}

int GetNumeric(const std::unordered_map<std::string, std::string>& params,
               const std::string& key) {
  auto iter = params.find(key);
  if (iter == params.end()) {
    throw Exception("Unexpected error");
  }
  const std::string& str = iter->second;
  try {
    if (str.empty()) {
      throw Exception("expected value after " + key);
    }
    return std::stoi(str);
  } catch (std::invalid_argument& e) {
    throw Exception("invalid value " + str);
  }
}

bool ContainsKey(const std::unordered_map<std::string, std::string>& params,
                 const std::string& key) {
  return params.find(key) != params.end();
}

}  // namespace

void UciLoop::RunLoop() {
  std::cout.setf(std::ios::unitbuf);
  std::string line;
  while (std::getline(std::cin, line)) {
    if (debug_log_) debug_log_ << '>' << line << std::endl << std::flush;
    try {
      auto command = ParseCommand(line);
      // Ignore empty line.
      if (command.first.empty()) continue;
      if (!DispatchCommand(command.first, command.second)) break;
    } catch (Exception& ex) {
      SendResponse(std::string("error ") + ex.what());
    }
  }
}

bool UciLoop::DispatchCommand(
    const std::string& command,
    const std::unordered_map<std::string, std::string>& params) {
  if (command == "uci") {
    CmdUci();
  } else if (command == "isready") {
    CmdIsReady();
  } else if (command == "setoption") {
    CmdSetOption(GetOrEmpty(params, "name"), GetOrEmpty(params, "value"),
                 GetOrEmpty(params, "context"));
  } else if (command == "ucinewgame") {
    CmdUciNewGame();
  } else if (command == "position") {
    if (ContainsKey(params, "fen") == ContainsKey(params, "startpos")) {
      throw Exception("Position requires either fen or startpos");
    }
    std::vector<std::string> moves =
        StrSplitAtWhitespace(GetOrEmpty(params, "moves"));
    CmdPosition(GetOrEmpty(params, "fen"), moves);
  } else if (command == "go") {
    GoParams go_params;
    if (ContainsKey(params, "infinite")) {
      if (!GetOrEmpty(params, "infinite").empty()) {
        throw Exception("Unexpected token " + GetOrEmpty(params, "infinite"));
      }
      go_params.infinite = true;
    }
<<<<<<< HEAD
    if (ContainsKey(params, "searchmoves")) {
      go_params.searchmoves =
          StrSplitAtWhitespace(GetOrEmpty(params, "searchmoves"));
    }
#define OPTION(x)                                    \
  if (ContainsKey(params, #x)) {                     \
    go_params.x = std::stoi(GetOrEmpty(params, #x)); \
=======
#define OPTION(x)                         \
  if (ContainsKey(params, #x)) {          \
    go_params.x = GetNumeric(params, #x); \
>>>>>>> 8f574e61
  }
    OPTION(wtime);
    OPTION(btime);
    OPTION(winc);
    OPTION(binc);
    OPTION(movestogo);
    OPTION(depth);
    OPTION(nodes);
    OPTION(movetime);
#undef OPTION
    CmdGo(go_params);
  } else if (command == "stop") {
    CmdStop();
  } else if (command == "start") {
    CmdStart();
  } else if (command == "quit") {
    return false;
  } else {
    throw Exception("Unknown command: " + command);
  }
  return true;
}

void UciLoop::SetLogFilename(const std::string& filename) {
  if (filename.empty()) {
    debug_log_.close();
  } else {
    debug_log_.open(filename.c_str(), std::ios::app);
  }
}

void UciLoop::SendResponse(const std::string& response) {
  static std::mutex output_mutex;
  std::lock_guard<std::mutex> lock(output_mutex);
  if (debug_log_) debug_log_ << '<' << response << std::endl << std::flush;
  std::cout << response << std::endl;
}

void UciLoop::SendBestMove(const BestMoveInfo& move) {
  std::string res = "bestmove " + move.bestmove.as_string();
  if (move.ponder) res += " ponder " + move.ponder.as_string();
  if (move.player != -1) res += " player " + std::to_string(move.player);
  if (move.game_id != -1) res += " gameid " + std::to_string(move.game_id);
  if (move.is_black)
    res += " side " + std::string(*move.is_black ? "black" : "white");
  SendResponse(res);
}

void UciLoop::SendInfo(const ThinkingInfo& info) {
  std::string res = "info";
  if (info.player != -1) res += " player " + std::to_string(info.player);
  if (info.game_id != -1) res += " gameid " + std::to_string(info.game_id);
  if (info.is_black)
    res += " side " + std::string(*info.is_black ? "black" : "white");
  if (info.depth >= 0) res += " depth " + std::to_string(info.depth);
  if (info.seldepth >= 0) res += " seldepth " + std::to_string(info.seldepth);
  if (info.time >= 0) res += " time " + std::to_string(info.time);
  if (info.nodes >= 0) res += " nodes " + std::to_string(info.nodes);
  if (info.score) res += " score cp " + std::to_string(*info.score);
  if (info.hashfull >= 0) res += " hashfull " + std::to_string(info.hashfull);
  if (info.nps >= 0) res += " nps " + std::to_string(info.nps);

  if (!info.pv.empty()) {
    res += " pv";
    for (const auto& move : info.pv) res += " " + move.as_string();
  }
  if (!info.comment.empty()) res += " string " + info.comment;
  SendResponse(res);
}

}  // namespace lczero<|MERGE_RESOLUTION|>--- conflicted
+++ resolved
@@ -155,19 +155,13 @@
       }
       go_params.infinite = true;
     }
-<<<<<<< HEAD
     if (ContainsKey(params, "searchmoves")) {
       go_params.searchmoves =
           StrSplitAtWhitespace(GetOrEmpty(params, "searchmoves"));
     }
-#define OPTION(x)                                    \
-  if (ContainsKey(params, #x)) {                     \
-    go_params.x = std::stoi(GetOrEmpty(params, #x)); \
-=======
 #define OPTION(x)                         \
   if (ContainsKey(params, #x)) {          \
     go_params.x = GetNumeric(params, #x); \
->>>>>>> 8f574e61
   }
     OPTION(wtime);
     OPTION(btime);
